"""REST handlers for task-related routes."""

import logging
import time
import uuid

from rest_tools.server import validate_request
from tornado import web

from . import auth
from .base_handlers import BaseWMSHandler
from .. import config
from ..database.client import DocumentNotFoundException
from ..schema.enums import TaskforcePhase

LOGGER = logging.getLogger(__name__)


# ----------------------------------------------------------------------------


async def create_task_directive_and_taskforces(
    workflow_id: str,
    #
    cluster_locations: list[str],
    task_image: str,
    task_args: list[str],
    #
    input_queues: list[str],
    output_queues: list[str],
    #
    worker_config: dict,
    n_workers: int,
    environment: dict,
    input_files: list[str],
) -> tuple[dict, list[dict]]:
    """Create new task directive and taskforces."""

    task_directive = {
        # IMMUTABLE
        #
        "task_id": uuid.uuid4().hex,
        "workflow_id": workflow_id,
        "timestamp": time.time(),
        #
        "cluster_locations": cluster_locations,
        "task_image": task_image,
        "task_args": task_args,
        #
        "input_queues": input_queues,
        "output_queues": output_queues,
        #
        # MUTABLE
    }

    # first, check that locations are legit
    for location in cluster_locations:
        if location not in config.KNOWN_CLUSTERS:
            raise web.HTTPError(
                status_code=400,
                reason=f"condor location not found: {location}",  # to client
            )

    # now, create Taskforce entries (important to do now so removals are handled easily--think dangling pointers)
    taskforces = []
    for location in cluster_locations:
        taskforces.append(
            {
                # IMMUTABLE
                #
                "taskforce_uuid": uuid.uuid4().hex,
                "task_id": task_directive["task_id"],
                "workflow_id": workflow_id,
                "timestamp": time.time(),
                "collector": config.KNOWN_CLUSTERS[location]["collector"],
                "schedd": config.KNOWN_CLUSTERS[location]["schedd"],
                #
                # TODO: make optional/smart
                "n_workers": n_workers,
                #
                "container_config": {
                    "image": task_directive["task_image"],
                    "arguments": task_directive["task_args"],
                    "environment": {
                        **environment,
                        "EWMS_PILOT_QUEUE_INCOMING": ";".join(input_queues),
                        "EWMS_PILOT_QUEUE_OUTGOING": ";".join(output_queues),
                    },
                    "input_files": input_files,
                },
                "worker_config": worker_config,
                #
                # MUTABLE
                #
<<<<<<< HEAD
                # set ONCE by tms via /taskforce/tms-action/condor-submit/<id>
                "cluster_id": None,
                "submit_dict": {},
                "job_event_log_fpath": "",
=======
                # set ONCE by tms via /tms/condor-submit/taskforces/<id>
                cluster_id=None,
                submit_dict={},
                job_event_log_fpath="",
>>>>>>> e68b1eb5
                # set ONCE by tms's watcher
                "condor_complete_ts": None,
                #
                # updated by taskforce_launch_control, tms
                # NOTE - for TMS-initiated additional taskforces, this would skip to pre-launch (or pending-starter)
                "phase": TaskforcePhase.PRE_MQ_ACTIVATOR,
                #
                # updated by tms SEVERAL times
                "compound_statuses": {},
                "top_task_errors": {},
            }
        )

    return task_directive, taskforces


# ----------------------------------------------------------------------------


class TaskDirectiveIDHandler(BaseWMSHandler):  # pylint: disable=W0223
    """Handle actions for a task's directive."""

    ROUTE = rf"/{config.ROUTE_VERSION_PREFIX}/task-directives/(?P<task_id>\w+)$"

    @auth.service_account_auth(roles=[auth.AuthAccounts.USER])  # type: ignore
    @validate_request(config.REST_OPENAPI_SPEC)  # type: ignore[misc]
    async def get(self, task_id: str) -> None:
        """Handle GET.

        Get an existing task directive.
        """
        try:
            task_directive = await self.wms_db.task_directives_collection.find_one(
                {
                    "task_id": task_id,
                }
            )
        except DocumentNotFoundException as e:
            raise web.HTTPError(
                status_code=404,
                reason=f"no task found with id: {task_id}",  # to client
            ) from e

        self.write(task_directive)


# ----------------------------------------------------------------------------


class TaskDirectivesFindHandler(BaseWMSHandler):  # pylint: disable=W0223
    """Handle actions for finding task directives."""

    ROUTE = rf"/{config.ROUTE_VERSION_PREFIX}/query/task-directives$"

    @auth.service_account_auth(roles=[auth.AuthAccounts.USER])  # type: ignore
    @validate_request(config.REST_OPENAPI_SPEC)  # type: ignore[misc]
    async def post(self) -> None:
        """Handle POST.

        Search for task directives matching given query.
        """
        matches = []
        async for m in self.wms_db.task_directives_collection.find_all(
            self.get_argument("query"),
            self.get_argument("projection", []),
        ):
            matches.append(m)

        self.write({"task_directives": matches})


# ----------------------------------------------------------------------------<|MERGE_RESOLUTION|>--- conflicted
+++ resolved
@@ -36,22 +36,22 @@
 ) -> tuple[dict, list[dict]]:
     """Create new task directive and taskforces."""
 
-    task_directive = {
+    task_directive = dict(
         # IMMUTABLE
         #
-        "task_id": uuid.uuid4().hex,
-        "workflow_id": workflow_id,
-        "timestamp": time.time(),
+        task_id=uuid.uuid4().hex,
+        workflow_id=workflow_id,
+        timestamp=time.time(),
         #
-        "cluster_locations": cluster_locations,
-        "task_image": task_image,
-        "task_args": task_args,
+        cluster_locations=cluster_locations,
+        task_image=task_image,
+        task_args=task_args,
         #
-        "input_queues": input_queues,
-        "output_queues": output_queues,
+        input_queues=input_queues,
+        output_queues=output_queues,
         #
         # MUTABLE
-    }
+    )
 
     # first, check that locations are legit
     for location in cluster_locations:
@@ -65,55 +65,48 @@
     taskforces = []
     for location in cluster_locations:
         taskforces.append(
-            {
+            dict(
                 # IMMUTABLE
                 #
-                "taskforce_uuid": uuid.uuid4().hex,
-                "task_id": task_directive["task_id"],
-                "workflow_id": workflow_id,
-                "timestamp": time.time(),
-                "collector": config.KNOWN_CLUSTERS[location]["collector"],
-                "schedd": config.KNOWN_CLUSTERS[location]["schedd"],
+                taskforce_uuid=uuid.uuid4().hex,
+                task_id=task_directive["task_id"],
+                workflow_id=workflow_id,
+                timestamp=time.time(),
+                collector=config.KNOWN_CLUSTERS[location]["collector"],
+                schedd=config.KNOWN_CLUSTERS[location]["schedd"],
                 #
                 # TODO: make optional/smart
-                "n_workers": n_workers,
+                n_workers=n_workers,
                 #
-                "container_config": {
-                    "image": task_directive["task_image"],
-                    "arguments": task_directive["task_args"],
-                    "environment": {
+                container_config=dict(
+                    image=task_directive["task_image"],
+                    arguments=task_directive["task_args"],
+                    environment={
                         **environment,
                         "EWMS_PILOT_QUEUE_INCOMING": ";".join(input_queues),
                         "EWMS_PILOT_QUEUE_OUTGOING": ";".join(output_queues),
                     },
-                    "input_files": input_files,
-                },
-                "worker_config": worker_config,
+                    input_files=input_files,
+                ),
+                worker_config=worker_config,
                 #
                 # MUTABLE
                 #
-<<<<<<< HEAD
-                # set ONCE by tms via /taskforce/tms-action/condor-submit/<id>
-                "cluster_id": None,
-                "submit_dict": {},
-                "job_event_log_fpath": "",
-=======
                 # set ONCE by tms via /tms/condor-submit/taskforces/<id>
                 cluster_id=None,
                 submit_dict={},
                 job_event_log_fpath="",
->>>>>>> e68b1eb5
                 # set ONCE by tms's watcher
-                "condor_complete_ts": None,
+                condor_complete_ts=None,
                 #
                 # updated by taskforce_launch_control, tms
                 # NOTE - for TMS-initiated additional taskforces, this would skip to pre-launch (or pending-starter)
-                "phase": TaskforcePhase.PRE_MQ_ACTIVATOR,
+                phase=TaskforcePhase.PRE_MQ_ACTIVATOR,
                 #
                 # updated by tms SEVERAL times
-                "compound_statuses": {},
-                "top_task_errors": {},
-            }
+                compound_statuses={},
+                top_task_errors={},
+            )
         )
 
     return task_directive, taskforces
