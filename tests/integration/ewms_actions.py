"""Common high-level actions that occur in many situations."""

import asyncio
import copy
import json
import logging
import os
from pathlib import Path

import openapi_core
from jsonschema_path import SchemaPath
from rest_tools.client import RestClient
from rest_tools.client.utils import request_and_validate

LOGGER = logging.getLogger(__name__)


_OPENAPI_JSON = (
    Path(__file__).parent / "../../wms/" / os.environ["REST_OPENAPI_SPEC_FPATH"]
)
ROUTE_VERSION_PREFIX = "v0"


async def query_for_schema(rc: RestClient) -> openapi_core.OpenAPI:
    resp = await request_and_validate(
        rc,
        # only read json file for this request
        openapi_core.OpenAPI(SchemaPath.from_file_path(str(_OPENAPI_JSON))),
        "GET",
        f"/{ROUTE_VERSION_PREFIX}/schema/openapi",
    )
    with open(_OPENAPI_JSON, "rb") as f:
        assert json.load(f) == resp
    openapi_spec = openapi_core.OpenAPI(SchemaPath.from_dict(resp))

    return openapi_spec


async def user_requests_new_workflow(
    rc: RestClient,
    openapi_spec: openapi_core.OpenAPI,
    condor_locations: dict,
) -> tuple[str, str]:
    """Return workflow and task ids."""
    task_image = "icecube/earthpilot"
    task_args = "aaa bbb --ccc 123"
    n_workers = 99
    worker_config = {
        "do_transfer_worker_stdouterr": False,
        "max_worker_runtime": 60 * 60 * 1,
        "n_cores": 4,
        "priority": 1,
        "worker_disk": "1G",
        "worker_memory": "512M",
    }
    environment = {}
    input_files = []

    #
    # USER...
    # requests new workflow
    #
    workflow_resp = await request_and_validate(
        rc,
        openapi_spec,
        "POST",
<<<<<<< HEAD
        "/workflows",
        {
            "tasks": [
                {
                    "cluster_locations": list(condor_locations.keys()),
                    "task_image": task_image,
                    "task_args": task_args,
                    "input_queue_aliases": ["qfoo"],
                    "output_queue_aliases": ["qbar"],
=======
        f"/{ROUTE_VERSION_PREFIX}/workflows",
        dict(
            tasks=[
                dict(
                    cluster_locations=list(condor_locations.keys()),
                    task_image=task_image,
                    task_args=task_args,
                    input_queue_aliases=["qfoo"],
                    output_queue_aliases=["qbar"],
>>>>>>> e68b1eb5
                    #
                    "n_workers": n_workers,
                    "worker_config": worker_config,
                    # environment=environment,  # empty
                    # input_files=input_files,  # empty
                }
            ],
            "public_queue_aliases": ["qfoo", "qbar"],
        },
    )
    # TODO - update asserts when/if testing multi-task workflows
    assert workflow_resp["workflow"]
    assert len(workflow_resp["task_directives"]) == 1
    assert len(workflow_resp["taskforces"]) == 2
    # taskforce checks
    assert all(tf["phase"] == "pre-mq-activation" for tf in workflow_resp["taskforces"])
    assert len(workflow_resp["taskforces"]) == len(condor_locations)
    assert sorted(  # check locations were translated correctly to collector+schedd
        (tf["collector"], tf["schedd"]) for tf in workflow_resp["taskforces"]
    ) == sorted((loc["collector"], loc["schedd"]) for loc in condor_locations.values())
    assert all(
        tf["worker_config"] == worker_config for tf in workflow_resp["taskforces"]
    )
    assert all(tf["n_workers"] == n_workers for tf in workflow_resp["taskforces"])
    assert all(
        tf["container_config"]
        == {
            "image": task_image,
            "arguments": task_args,
            "environment": {
                **environment,
                "EWMS_PILOT_QUEUE_INCOMING": "123qfoo",
                "EWMS_PILOT_QUEUE_OUTGOING": "123qbar",
            },
            "input_files": input_files,
        }
        for tf in workflow_resp["taskforces"]
    )

    ############################################
    # mq activator & launch control runs...
    #   it's going to be unreliable to try to intercept the middle phase, "pre-launch",
    #   so just wait till both run
    ############################################
    await asyncio.sleep(int(os.environ["WORKFLOW_MQ_ACTIVATOR_DELAY"]) * 2)  # pad
    await asyncio.sleep(
        int(os.environ["TASKFORCE_LAUNCH_CONTROL_DELAY"])
        * len(workflow_resp["taskforces"])
    )

    # query about task directive
    task_directive = workflow_resp["task_directives"][0]
    task_id = task_directive["task_id"]
    resp = await request_and_validate(
        rc,
        openapi_spec,
        "GET",
        f"/{ROUTE_VERSION_PREFIX}/task-directives/{task_id}",
    )
    assert resp == task_directive
    resp = await request_and_validate(
        rc,
        openapi_spec,
        "POST",
        f"/{ROUTE_VERSION_PREFIX}/query/task-directives",
        {"query": {"task_id": task_id}},
    )
    assert len(resp["task_directives"]) == 1
    assert resp["task_directives"][0] == task_directive

    # look at taskforces
    resp = await request_and_validate(
        rc,
        openapi_spec,
        "POST",
        f"/{ROUTE_VERSION_PREFIX}/query/taskforces",
        {
            "query": {"task_id": task_id},
        },
    )
    assert all(tf["phase"] == "pending-starter" for tf in resp["taskforces"])

    return workflow_resp["workflow"]["workflow_id"], task_id


async def tms_starter(
    rc: RestClient,
    openapi_spec: openapi_core.OpenAPI,
    task_id: str,
    condor_locations: dict,
) -> dict:
    condor_locs_w_jel = copy.deepcopy(condor_locations)

    #
    # TMS(es) starter(s)...
    #
    for shortname, loc in condor_locations.items():
        # get next to start
        taskforce = await request_and_validate(
            rc,
            openapi_spec,
            "GET",
            f"/{ROUTE_VERSION_PREFIX}/tms/pending-starter/taskforces",
            {"collector": loc["collector"], "schedd": loc["schedd"]},
        )
        assert taskforce
        taskforce_uuid = taskforce["taskforce_uuid"]
        # check that it's still pending
        resp = await request_and_validate(
            rc,
            openapi_spec,
            "GET",
            f"/{ROUTE_VERSION_PREFIX}/taskforces/{taskforce_uuid}",
        )
        assert resp["phase"] == "pending-starter"
        # confirm it has started
        condor_locs_w_jel[shortname]["jel"] = "/home/the_job_event_log_fpath"
        resp = await request_and_validate(
            rc,
            openapi_spec,
            "POST",
            f"/{ROUTE_VERSION_PREFIX}/tms/condor-submit/taskforces/{taskforce_uuid}",
            {
                "cluster_id": 123456,
                "n_workers": 5600,
                "submit_dict": {"foo": 123, "bar": "abc"},
                "job_event_log_fpath": condor_locs_w_jel[shortname]["jel"],
            },
        )

    #
    # USER...
    # check above
    resp = await request_and_validate(
        rc,
        openapi_spec,
        "POST",
        f"/{ROUTE_VERSION_PREFIX}/query/taskforces",
        {
            "query": {
                "task_id": task_id,
            },
            "projection": ["phase"],
        },
    )
    assert len(resp["taskforces"]) == len(condor_locations)
    assert all(tf["phase"] == "condor-submit" for tf in resp["taskforces"])
    # check directive reflects startup (runtime-assembled list of taskforces)
    resp = await request_and_validate(
        rc,
        openapi_spec,
        "POST",
        f"/{ROUTE_VERSION_PREFIX}/query/taskforces",
        {
            "query": {"task_id": task_id},
            "projection": ["collector", "schedd"],
        },
    )
    assert len(resp["taskforces"]) == len(condor_locations)
    for loc in condor_locations.values():
        assert {"collector": loc["collector"], "schedd": loc["schedd"]} in resp[
            "taskforces"
        ]

    return condor_locs_w_jel


async def tms_watcher_sends_status_update(
    rc: RestClient,
    openapi_spec: openapi_core.OpenAPI,
    task_id: str,
    condor_locs_w_jel: dict,
    top_task_errors_by_locshortname: dict,
    compound_statuses_by_locshortname: dict,
) -> None:
    #
    # TMS(es) watcher(s)...
    # jobs in action!
    #
    for shortname, loc in condor_locs_w_jel.items():
        resp = await request_and_validate(
            rc,
            openapi_spec,
            "POST",
            f"/{ROUTE_VERSION_PREFIX}/query/taskforces",
            {
                "query": {
                    "collector": loc["collector"],
                    "schedd": loc["schedd"],
                    "job_event_log_fpath": loc["jel"],
                },
                "projection": ["taskforce_uuid", "cluster_id"],
            },
        )
        assert len(resp["taskforces"]) == 1
        taskforce_uuid = resp["taskforces"][0]["taskforce_uuid"]
        resp = await request_and_validate(
            rc,
            openapi_spec,
            "POST",
            f"/{ROUTE_VERSION_PREFIX}/tms/statuses/taskforces",
            {
                "top_task_errors_by_taskforce": {
                    taskforce_uuid: top_task_errors_by_locshortname[shortname],
                },
                "compound_statuses_by_taskforce": {
                    taskforce_uuid: compound_statuses_by_locshortname[shortname]
                },
            },
        )
        assert resp["results"] == [{"uuid": taskforce_uuid, "status": "updated"}]

    #
    # USER...
    # check above
    #
    resp = await request_and_validate(
        rc,
        openapi_spec,
        "POST",
        f"/{ROUTE_VERSION_PREFIX}/query/taskforces",
        {
            "query": {"task_id": task_id},
            "projection": [
                "taskforce_uuid",
                "compound_statuses",
                "top_task_errors",
                "collector",
                "schedd",
            ],
        },
    )
    print(json.dumps(resp, indent=4))
    assert len(resp["taskforces"]) == len(condor_locs_w_jel)
    for tf in resp["taskforces"]:
        for shortname, loc in condor_locs_w_jel.items():
            if loc["collector"] == tf["collector"] and loc["schedd"] == tf["schedd"]:
                break
        else:
            assert 0  # -> did not find it
        # fmt: off
        # has new vals
        assert tf["compound_statuses"] == compound_statuses_by_locshortname[shortname]
        assert tf["top_task_errors"] == top_task_errors_by_locshortname[shortname]
        # fmt: on


async def user_aborts_workflow(
    rc: RestClient,
    openapi_spec: openapi_core.OpenAPI,
    task_id: str,
    condor_locations: dict,
    aborted_after_condor: bool = False,
) -> None:
    #
    # USER...
    # stop workflow
    #
    resp = await request_and_validate(
        rc,
        openapi_spec,
        "POST",
        f"/{ROUTE_VERSION_PREFIX}/query/task-directives",
        {
            "query": {"task_id": task_id},
            "projection": ["workflow_id"],
        },
    )
    assert len(resp["task_directives"]) == 1
    workflow_id = resp["task_directives"][0]["workflow_id"]
    resp = await request_and_validate(
        rc,
        openapi_spec,
        "DELETE",
        f"/{ROUTE_VERSION_PREFIX}/workflows/{workflow_id}",
    )
    assert resp == {
        "workflow_id": workflow_id,
        "n_taskforces": len(condor_locations) if not aborted_after_condor else 0,
    }
    resp = await request_and_validate(
        rc,
        openapi_spec,
        "GET",
        f"/{ROUTE_VERSION_PREFIX}/workflows/{workflow_id}",
    )
    assert resp["aborted"] is True


async def tms_stopper(
    rc: RestClient,
    openapi_spec: openapi_core.OpenAPI,
    task_id: str,
    condor_locations: dict,
) -> None:
    #
    # TMS(es) stopper(s)...
    # this happens even if task aborted before condor
    #
    for loc in condor_locations.values():
        # get next to stop
        taskforce = await request_and_validate(
            rc,
            openapi_spec,
            "GET",
            f"/{ROUTE_VERSION_PREFIX}/tms/pending-stopper/taskforces",
            {"collector": loc["collector"], "schedd": loc["schedd"]},
        )
        assert taskforce
        # confirm it has stopped
        resp = await request_and_validate(
            rc,
            openapi_spec,
            "DELETE",
            f"/{ROUTE_VERSION_PREFIX}/tms/pending-stopper/taskforces/{taskforce['taskforce_uuid']}",
        )

    #
    # USER...
    # check above
    #
    resp = await request_and_validate(
        rc,
        openapi_spec,
        "POST",
        f"/{ROUTE_VERSION_PREFIX}/query/taskforces",
        {
            "query": {
                "task_id": task_id,
            },
            "projection": ["phase"],
        },
    )
    assert len(resp["taskforces"]) == len(condor_locations)
    assert all(tf["phase"] == "condor-rm" for tf in resp["taskforces"])


async def tms_condor_clusters_done(
    rc: RestClient,
    openapi_spec: openapi_core.OpenAPI,
    task_id: str,
    condor_locs_w_jel: dict,
) -> None:
    #
    # TMS(es) watcher(s)...
    # taskforces' condor clusters are done
    #
    for loc in condor_locs_w_jel.values():
        resp = await request_and_validate(
            rc,
            openapi_spec,
            "POST",
            f"/{ROUTE_VERSION_PREFIX}/query/taskforces",
            {
                "query": {
                    "collector": loc["collector"],
                    "schedd": loc["schedd"],
                    "job_event_log_fpath": loc["jel"],
                },
                "projection": ["taskforce_uuid"],
            },
        )
        assert len(resp["taskforces"]) == 1
        resp = await request_and_validate(
            rc,
            openapi_spec,
            "POST",
            f"/{ROUTE_VERSION_PREFIX}/tms/condor-complete/taskforces/{resp['taskforces'][0]['taskforce_uuid']}",
            {
                "condor_complete_ts": (
                    # NOTE: need a unique timestamp that we don't need to rely on the timing of this test
                    hash(resp["taskforces"][0]["taskforce_uuid"])
                    % 1700000000
                ),
            },
        )

    #
    # USER...
    # check above
    #
    resp = await request_and_validate(
        rc,
        openapi_spec,
        "POST",
        f"/{ROUTE_VERSION_PREFIX}/query/taskforces",
        {
            "query": {
                "task_id": task_id,
            },
            "projection": ["taskforce_uuid", "condor_complete_ts"],
        },
    )
    assert len(resp["taskforces"]) == len(condor_locs_w_jel)
    assert all(
        tf["condor_complete_ts"] == hash(tf["taskforce_uuid"]) % 1700000000  # see above
        for tf in resp["taskforces"]
    )<|MERGE_RESOLUTION|>--- conflicted
+++ resolved
@@ -64,17 +64,6 @@
         rc,
         openapi_spec,
         "POST",
-<<<<<<< HEAD
-        "/workflows",
-        {
-            "tasks": [
-                {
-                    "cluster_locations": list(condor_locations.keys()),
-                    "task_image": task_image,
-                    "task_args": task_args,
-                    "input_queue_aliases": ["qfoo"],
-                    "output_queue_aliases": ["qbar"],
-=======
         f"/{ROUTE_VERSION_PREFIX}/workflows",
         dict(
             tasks=[
@@ -84,16 +73,15 @@
                     task_args=task_args,
                     input_queue_aliases=["qfoo"],
                     output_queue_aliases=["qbar"],
->>>>>>> e68b1eb5
                     #
-                    "n_workers": n_workers,
-                    "worker_config": worker_config,
+                    n_workers=n_workers,
+                    worker_config=worker_config,
                     # environment=environment,  # empty
                     # input_files=input_files,  # empty
-                }
+                )
             ],
-            "public_queue_aliases": ["qfoo", "qbar"],
-        },
+            public_queue_aliases=["qfoo", "qbar"],
+        ),
     )
     # TODO - update asserts when/if testing multi-task workflows
     assert workflow_resp["workflow"]
@@ -111,16 +99,16 @@
     assert all(tf["n_workers"] == n_workers for tf in workflow_resp["taskforces"])
     assert all(
         tf["container_config"]
-        == {
-            "image": task_image,
-            "arguments": task_args,
-            "environment": {
+        == dict(
+            image=task_image,
+            arguments=task_args,
+            environment={
                 **environment,
                 "EWMS_PILOT_QUEUE_INCOMING": "123qfoo",
                 "EWMS_PILOT_QUEUE_OUTGOING": "123qbar",
             },
-            "input_files": input_files,
-        }
+            input_files=input_files,
+        )
         for tf in workflow_resp["taskforces"]
     )
 
